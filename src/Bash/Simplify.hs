{-

  Simplify a parsed Bash script by replacing ${...} fields
  when their values are known. Does _not_ evaluate any expressions.
  That is:

  foo="bar"       # All instances of $foo will be replaced.
  baz=`uname -r`  # $baz will be replaced but uname won't be evaluated.

  As all Bash variables are also secretly arrays, lines like
  ${foo[0]} or ${foo[@]} will also be respected and simplified.
  (Not yet implemented)

-}

{-

Copyright 2012, 2013, 2014 Colin Woodbury <colingw@gmail.com>

This file is part of Aura.

Aura is free software: you can redistribute it and/or modify
it under the terms of the GNU General Public License as published by
the Free Software Foundation, either version 3 of the License, or
(at your option) any later version.

Aura is distributed in the hope that it will be useful,
but WITHOUT ANY WARRANTY; without even the implied warranty of
MERCHANTABILITY or FITNESS FOR A PARTICULAR PURPOSE.  See the
GNU General Public License for more details.

You should have received a copy of the GNU General Public License
along with Aura.  If not, see <http://www.gnu.org/licenses/>.

-}

module Bash.Simplify
    ( simplify
    , simpScript
    , simpNamespace ) where

import Control.Monad.Trans.State.Lazy
import Data.Foldable
<<<<<<< HEAD
import Text.Regex.PCRE ((=~))
import Data.Maybe      (fromMaybe)
import Data.Monoid
=======
--import Text.Regex.PCRE ((=~))
import qualified Data.Map.Lazy as M
>>>>>>> 83f1e723

import Bash.Base

---

-- | Simplify a parsed Bash script.
-- The Namespace _can_ be altered partway through.
simplify :: Namespace -> Script -> (Script, Namespace)
simplify ns sc = runState (replace sc) ns

simpScript :: Namespace -> Script -> Script
simpScript ns = fst . simplify ns

simpNamespace :: Namespace -> Script -> Namespace
simpNamespace ns = snd . simplify ns

replace :: [Field] -> State Namespace [Field]
replace []     = pure []
replace (IfBlock i : rs) = replaceIf i >>= \fs -> (fs <>) <$> replace rs
replace (f:fs) = replace' f >>= \f' -> (f' :) <$> replace fs

replace' :: Field -> State Namespace Field
replace' (Function n fs) = Function n <$> replace fs
replace' (Command  n bs) = Command  n <$> traverse replaceStr bs
replace' (Variable n bs) = do
  bs' <- traverse replaceStr bs
  get >>= put . insert n bs'  -- Update the Namespace.
  pure $ Variable n bs'
replace' somethingElse = pure somethingElse

replaceStr :: BashString -> State Namespace BashString
<<<<<<< HEAD
replaceStr s@(SingleQ _) = pure s
replaceStr (DoubleQ s)   = DoubleQ <$> replaceStr' s
replaceStr (NoQuote s)   = NoQuote <$> replaceStr' s
replaceStr (Backtic f)   = Backtic <$> replace' f

-- | Doesn't yet support ${foo[...]}
replaceStr' :: String -> State Namespace String
replaceStr' s = get >>= \ns ->
   case s =~ "\\${?[\\w]+}?" :: (String, String, String) of
     (_, "", _) -> pure s
     (b, m, a)  -> ((b <> replaced) <>) <$> replaceStr' a
         where replaced = fromMaybe m (head <$> getVar ns m')
               m'       = filter (`notElem` "${}") m
=======
replaceStr s@(SingleQ _) = return s
replaceStr (DoubleQ s)   = DoubleQ . fmap Right <$> expandStr s
replaceStr (NoQuote s)   = DoubleQ . fmap Right <$> expandStr s
replaceStr (Backtic f)   = Backtic `fmap` replace' f

expandStr :: [Either BashExpansion String] -> State Namespace [String]
expandStr [] = pure []
expandStr (x:xs) = do
  lhs <- expandStr' x
  rhs <- expandStr xs
  pure $ lhs ++ rhs

expandStr' :: Either BashExpansion String -> State Namespace [String]
expandStr' (Right s) = pure [s]
expandStr' (Left (BashExpansion var sub)) = traverse expandWrapper sub >>= (getIndexedString var . fold)

getIndexedString :: String -> String -> State Namespace [String]
getIndexedString var idx  = get >>= \ns -> case  M.lookup var ns  of
  Nothing -> pure []
  Just bstrs -> getIndexedString' bstrs idx

getIndexedString' :: [BashString] -> String -> State Namespace [String]
getIndexedString' bstrs ""  = fromBashString <$> replaceStr (head bstrs)
getIndexedString' bstrs "*" = foldMap fromBashString <$> traverse replaceStr bstrs
getIndexedString' bstrs "@" = foldMap fromBashString <$> traverse replaceStr bstrs
getIndexedString' bstrs num = fromBashString <$> replaceStr (bstrs !! read num)

expandWrapper :: BashString -> State Namespace String
expandWrapper (SingleQ s) = pure s
expandWrapper (DoubleQ s) = fold <$> expandStr s
expandWrapper (NoQuote s) = fold <$> expandStr s
expandWrapper (Backtic f) = unwords . fromCommand <$> replace' f
>>>>>>> 83f1e723

-- | An `if` statement can have an [el]if or [el]se, but it might not.
replaceIf :: BashIf -> State Namespace [Field]
replaceIf i@(If comp fs el) = do
  let (op, l, r) = deComp comp
<<<<<<< HEAD
  left  <- fromBashString <$> replaceStr l
  right <- fromBashString <$> replaceStr r
  if left `op` right
=======
  left  <- fromBashString `fmap` replaceStr l
  right <- fromBashString `fmap` replaceStr r
  if unwords left `op` unwords right
>>>>>>> 83f1e723
     then replace fs
     else case el of
            Nothing  -> pure [IfBlock i]
            Just el' -> replaceIf el'
replaceIf (Else fs) = replace fs

-- | Pull out operation, and both sides to a comparison.
deComp :: Comparison -> (String -> String -> Bool, BashString, BashString)
deComp (CompEq l r) = ((==), l, r)
deComp (CompNe l r) = ((/=), l, r)
deComp (CompGt l r) = ((>) , l, r)
deComp (CompGe l r) = ((>=), l, r)
deComp (CompLt l r) = ((<) , l, r)
deComp (CompLe l r) = ((<=), l, r)<|MERGE_RESOLUTION|>--- conflicted
+++ resolved
@@ -41,14 +41,9 @@
 
 import Control.Monad.Trans.State.Lazy
 import Data.Foldable
-<<<<<<< HEAD
-import Text.Regex.PCRE ((=~))
-import Data.Maybe      (fromMaybe)
-import Data.Monoid
-=======
 --import Text.Regex.PCRE ((=~))
 import qualified Data.Map.Lazy as M
->>>>>>> 83f1e723
+import Data.Monoid
 
 import Bash.Base
 
@@ -80,32 +75,17 @@
 replace' somethingElse = pure somethingElse
 
 replaceStr :: BashString -> State Namespace BashString
-<<<<<<< HEAD
-replaceStr s@(SingleQ _) = pure s
-replaceStr (DoubleQ s)   = DoubleQ <$> replaceStr' s
-replaceStr (NoQuote s)   = NoQuote <$> replaceStr' s
-replaceStr (Backtic f)   = Backtic <$> replace' f
-
--- | Doesn't yet support ${foo[...]}
-replaceStr' :: String -> State Namespace String
-replaceStr' s = get >>= \ns ->
-   case s =~ "\\${?[\\w]+}?" :: (String, String, String) of
-     (_, "", _) -> pure s
-     (b, m, a)  -> ((b <> replaced) <>) <$> replaceStr' a
-         where replaced = fromMaybe m (head <$> getVar ns m')
-               m'       = filter (`notElem` "${}") m
-=======
 replaceStr s@(SingleQ _) = return s
 replaceStr (DoubleQ s)   = DoubleQ . fmap Right <$> expandStr s
 replaceStr (NoQuote s)   = DoubleQ . fmap Right <$> expandStr s
-replaceStr (Backtic f)   = Backtic `fmap` replace' f
+replaceStr (Backtic f)   = Backtic <$> replace' f
 
 expandStr :: [Either BashExpansion String] -> State Namespace [String]
 expandStr [] = pure []
 expandStr (x:xs) = do
   lhs <- expandStr' x
   rhs <- expandStr xs
-  pure $ lhs ++ rhs
+  pure $ lhs <> rhs
 
 expandStr' :: Either BashExpansion String -> State Namespace [String]
 expandStr' (Right s) = pure [s]
@@ -117,7 +97,7 @@
   Just bstrs -> getIndexedString' bstrs idx
 
 getIndexedString' :: [BashString] -> String -> State Namespace [String]
-getIndexedString' bstrs ""  = fromBashString <$> replaceStr (head bstrs)
+getIndexedString' (b:_) ""  = fromBashString <$> replaceStr b
 getIndexedString' bstrs "*" = foldMap fromBashString <$> traverse replaceStr bstrs
 getIndexedString' bstrs "@" = foldMap fromBashString <$> traverse replaceStr bstrs
 getIndexedString' bstrs num = fromBashString <$> replaceStr (bstrs !! read num)
@@ -127,21 +107,15 @@
 expandWrapper (DoubleQ s) = fold <$> expandStr s
 expandWrapper (NoQuote s) = fold <$> expandStr s
 expandWrapper (Backtic f) = unwords . fromCommand <$> replace' f
->>>>>>> 83f1e723
 
 -- | An `if` statement can have an [el]if or [el]se, but it might not.
 replaceIf :: BashIf -> State Namespace [Field]
 replaceIf i@(If comp fs el) = do
   let (op, l, r) = deComp comp
-<<<<<<< HEAD
+
   left  <- fromBashString <$> replaceStr l
   right <- fromBashString <$> replaceStr r
-  if left `op` right
-=======
-  left  <- fromBashString `fmap` replaceStr l
-  right <- fromBashString `fmap` replaceStr r
   if unwords left `op` unwords right
->>>>>>> 83f1e723
      then replace fs
      else case el of
             Nothing  -> pure [IfBlock i]
