--- conflicted
+++ resolved
@@ -71,17 +71,12 @@
 
 ---
 
-<<<<<<< HEAD
-auraVersion :: Text
-auraVersion = "2.0.1"
-=======
 #ifndef CURRENT_PACKAGE_VERSION
 #define CURRENT_PACKAGE_VERSION "UNKNOWN"
 #endif
 
-auraVersion :: T.Text
+auraVersion :: Text
 auraVersion = CURRENT_PACKAGE_VERSION
->>>>>>> 98ae5f79
 
 main :: IO ()
 main = do
