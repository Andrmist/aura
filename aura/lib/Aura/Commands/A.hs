{-# LANGUAGE BangPatterns      #-}
{-# LANGUAGE DataKinds         #-}
{-# LANGUAGE FlexibleContexts  #-}
{-# LANGUAGE MonoLocalBinds    #-}
{-# LANGUAGE MultiWayIf        #-}
{-# LANGUAGE OverloadedStrings #-}
{-# LANGUAGE TypeApplications  #-}
{-# LANGUAGE ViewPatterns      #-}

-- |
-- Module    : Aura.Commands.A
-- Copyright : (c) Colin Woodbury, 2012 - 2019
-- License   : GPL3
-- Maintainer: Colin Woodbury <colin@fosskers.ca>
--
-- Handle all @-A@ flags - those which involve viewing and building packages
-- from the AUR.

module Aura.Commands.A
  ( I.install
  , upgradeAURPkgs
  , aurPkgInfo
  , aurPkgSearch
  , I.displayPkgDeps
  , displayPkgbuild
  , aurJson
  ) where

import           Aura.Colour
import           Aura.Core
import qualified Aura.Install as I
import           Aura.Languages
import           Aura.Packages.AUR
import           Aura.Pkgbuild.Fetch
import           Aura.Settings
import           Aura.State (saveState)
import           Aura.Types
import           Aura.Utils
import           BasePrelude hiding ((<+>))
import           Control.Error.Util (hush)
import           Control.Effect (Carrier, Member)
import           Control.Effect.Error (Error)
import           Control.Effect.Lift (Lift, sendM)
import           Control.Effect.Reader (Reader, asks)
import           Data.Aeson.Encode.Pretty (encodePrettyToTextBuilder)
import           Data.Generics.Product (field)
import qualified Data.List.NonEmpty as NEL
import qualified Data.Set as S
import           Data.Set.NonEmpty (NESet)
import qualified Data.Set.NonEmpty as NES
import qualified Data.Text as T
import qualified Data.Text.IO as T
import           Data.Text.Lazy (toStrict)
import           Data.Text.Lazy.Builder (toLazyText)
import           Data.Text.Prettyprint.Doc
import           Data.Text.Prettyprint.Doc.Render.Terminal
import           Data.Versions (Versioning, prettyV, versioning)
import           Lens.Micro (each, (^.), (^..))
import           Lens.Micro.Extras (view)
import           Linux.Arch.Aur

---

-- | The result of @-Au@.
upgradeAURPkgs :: (Carrier sig m, Member (Reader Env) sig, Member (Error Failure) sig, Member (Lift IO) sig) => S.Set PkgName -> m ()
upgradeAURPkgs pkgs = do
  ss <- asks settings
  sendM . notify ss . upgradeAURPkgs_1 $ langOf ss
  sendM (foreigns ss) >>= traverse_ (upgrade pkgs) . NES.nonEmptySet

-- | Foreign packages to consider for upgrading, after "ignored packages" have
-- been taken into consideration.
foreigns :: Settings -> IO (S.Set SimplePkg)
foreigns ss = S.filter (notIgnored . view (field @"name")) <$> foreignPackages
  where notIgnored p = not . S.member p $ ignoresOf ss

upgrade :: (Carrier sig m, Member (Reader Env) sig, Member (Error Failure) sig, Member (Lift IO) sig) => 
  S.Set PkgName -> NESet SimplePkg -> m ()
upgrade pkgs fs = do
  ss        <- asks settings
  toUpgrade <- possibleUpdates fs
  let !names = map (PkgName . aurNameOf . fst) toUpgrade
  auraFirst <- auraCheck names
  case auraFirst of
    Just a  -> auraUpgrade a
    Nothing -> do
      devel <- develPkgCheck
      sendM . notify ss . upgradeAURPkgs_2 $ langOf ss
      if | null toUpgrade && null devel -> sendM . warn ss . upgradeAURPkgs_3 $ langOf ss
         | otherwise -> do
             reportPkgsToUpgrade toUpgrade (toList devel)
             sendM . unless (switch ss DryRun) $ saveState ss
             traverse_ I.install . NES.nonEmptySet $ S.fromList names <> pkgs <> devel

possibleUpdates :: (Carrier sig m, Member (Reader Env) sig, Member (Error Failure) sig, Member (Lift IO) sig) => 
  NESet SimplePkg -> m [(AurInfo, Versioning)]
possibleUpdates (NES.toList -> pkgs) = do
  aurInfos <- aurInfo $ fmap (^. field @"name") pkgs
  let !names  = map aurNameOf aurInfos
      aurPkgs = NEL.filter (\(SimplePkg (PkgName n) _) -> n `elem` names) pkgs
  pure . filter isntMostRecent . zip aurInfos $ aurPkgs ^.. each . field @"version"

-- | Is there an update for Aura that we could apply first?
auraCheck :: (Carrier sig m, Member (Reader Env) sig, Member (Lift IO) sig) => [PkgName] -> m (Maybe PkgName)
auraCheck ps = join <$> traverse f auraPkg
  where f a = do
          ss <- asks settings
          bool Nothing (Just a) <$> sendM (optionalPrompt ss auraCheck_1)
        auraPkg | "aura" `elem` ps     = Just "aura"
                | "aura-bin" `elem` ps = Just "aura-bin"
                | otherwise            = Nothing

auraUpgrade :: (Carrier sig m, Member (Reader Env) sig, Member (Error Failure) sig, Member (Lift IO) sig) => PkgName -> m ()
auraUpgrade = I.install . NES.singleton

develPkgCheck :: (Carrier sig m, Member (Reader Env) sig, Member (Lift IO) sig) => m (S.Set PkgName)
develPkgCheck = asks settings >>= \ss ->
  if switch ss RebuildDevel then sendM develPkgs else pure S.empty

-- | The result of @-Ai@.
aurPkgInfo :: (Carrier sig m, Member (Reader Env) sig, Member (Error Failure) sig, Member (Lift IO) sig) => NESet PkgName -> m ()
aurPkgInfo = aurInfo . NES.toList >=> traverse_ displayAurPkgInfo

displayAurPkgInfo :: (Carrier sig m, Member (Reader Env) sig, Member (Lift IO) sig) => AurInfo -> m ()
displayAurPkgInfo ai = asks settings >>= \ss -> sendM . T.putStrLn $ renderAurPkgInfo ss ai <> "\n"

renderAurPkgInfo :: Settings -> AurInfo -> T.Text
renderAurPkgInfo ss ai = dtot . colourCheck ss $ entrify ss fields entries
    where fields   = infoFields . langOf $ ss
          entries = [ magenta "aur"
                    , annotate bold . pretty $ aurNameOf ai
                    , pretty $ aurVersionOf ai
                    , outOfDateMsg (dateObsoleteOf ai) $ langOf ss
                    , orphanedMsg (aurMaintainerOf ai) $ langOf ss
                    , cyan . maybe "(null)" pretty $ urlOf ai
                    , pretty . pkgUrl . PkgName $ aurNameOf ai
                    , pretty . T.unwords $ licenseOf ai
                    , pretty . T.unwords $ dependsOf ai
                    , pretty . T.unwords $ makeDepsOf ai
                    , yellow . pretty $ aurVotesOf ai
                    , yellow . pretty . T.pack . printf "%0.2f" $ popularityOf ai
                    , maybe "(null)" pretty $ aurDescriptionOf ai ]

-- | The result of @-As@.
aurPkgSearch :: (Monad m, Carrier sig m, Member (Reader Env) sig, Member (Error Failure) sig, Member (Lift IO) sig) =>
  T.Text -> m ()
aurPkgSearch regex = do
  ss <- asks settings
  db <- S.map (^. field @"name" . field @"name") <$> sendM foreignPackages
  let t = case truncationOf $ buildConfigOf ss of  -- Can't this go anywhere else?
            None   -> id
            Head n -> take $ fromIntegral n
            Tail n -> reverse . take (fromIntegral n) . reverse
  results <- fmap (\x -> (x, aurNameOf x `S.member` db)) . t
            <$> aurSearch regex
  sendM $ traverse_ (T.putStrLn . renderSearch ss regex) results

renderSearch :: Settings -> T.Text -> (AurInfo, Bool) -> T.Text
renderSearch ss r (i, e) = searchResult
    where searchResult = if switch ss LowVerbosity then sparseInfo else dtot $ colourCheck ss verboseInfo
          sparseInfo   = aurNameOf i
          verboseInfo  = repo <> n <+> v <+> "(" <> l <+> "|" <+> p <>
                         ")" <> (if e then annotate bold " [installed]" else "") <> "\n    " <> d
          repo = magenta "aur/"
          n = fold . intersperse (bCyan $ pretty r) . map (annotate bold . pretty) . T.splitOn r $ aurNameOf i
          d = maybe "(null)" pretty $ aurDescriptionOf i
          l = yellow . pretty $ aurVotesOf i  -- `l` for likes?
          p = yellow . pretty . T.pack . printf "%0.2f" $ popularityOf i
          v = case dateObsoleteOf i of
            Just _  -> red . pretty $ aurVersionOf i
            Nothing -> green . pretty $ aurVersionOf i

-- | The result of @-Ap@.
displayPkgbuild :: (Monad m, Carrier sig m, Member (Reader Env) sig, Member (Lift IO) sig) =>
  NESet PkgName -> m ()
displayPkgbuild ps = do
  man <- asks (managerOf . settings)
  pbs <- catMaybes <$> traverse (sendM . getPkgbuild @IO man) (toList ps)
  sendM . traverse_ (T.putStrLn . strictText) $ pbs ^.. each . field @"pkgbuild"

isntMostRecent :: (AurInfo, Versioning) -> Bool
isntMostRecent (ai, v) = trueVer > Just v
  where trueVer = hush . versioning $ aurVersionOf ai

-- | Similar to @-Ai@, but yields the raw data as JSON instead.
aurJson :: (Carrier sig m , Member (Reader Env) sig, Member (Error Failure) sig, Member (Lift IO) sig) =>
  NESet PkgName -> m ()
aurJson ps = do
  m <- asks (managerOf . settings)
<<<<<<< HEAD
  infos <- liftMaybeM (Failure connectionFailure_1) . sendM . info m . (^.. each . field @"name") $ toList ps
=======
  infos <- liftMaybeM (Failure connectionFailure_1) . fmap hush . info m . (^.. each . field @"name") $ toList ps
>>>>>>> e5dd2d3a
  let json = map (toStrict . toLazyText . encodePrettyToTextBuilder) infos
  sendM $ traverse_ T.putStrLn json

------------
-- REPORTING
------------
reportPkgsToUpgrade :: (Carrier sig m, Member (Reader Env) sig, Member (Lift IO) sig) =>
  [(AurInfo, Versioning)] -> [PkgName] -> m ()
reportPkgsToUpgrade ups pns = do
  ss <- asks settings
  sendM . notify ss . reportPkgsToUpgrade_1 $ langOf ss
  sendM $ putDoc (colourCheck ss . vcat $ map f ups' <> map g devels) >> T.putStrLn "\n"
  where devels   = pns ^.. each . field @"name"
        ups'     = map (second prettyV) ups
        nLen     = maximum $ map (T.length . aurNameOf . fst) ups <> map T.length devels
        vLen     = maximum $ map (T.length . snd) ups'
        g = annotate (color Cyan) . pretty
        f (p, v) = hsep [ cyan . fill nLen . pretty $ aurNameOf p
                        , "::"
                        , yellow . fill vLen $ pretty v
                        , "->"
                        , green . pretty $ aurVersionOf p ]<|MERGE_RESOLUTION|>--- conflicted
+++ resolved
@@ -187,11 +187,7 @@
   NESet PkgName -> m ()
 aurJson ps = do
   m <- asks (managerOf . settings)
-<<<<<<< HEAD
-  infos <- liftMaybeM (Failure connectionFailure_1) . sendM . info m . (^.. each . field @"name") $ toList ps
-=======
-  infos <- liftMaybeM (Failure connectionFailure_1) . fmap hush . info m . (^.. each . field @"name") $ toList ps
->>>>>>> e5dd2d3a
+  infos <- liftMaybeM (Failure connectionFailure_1) . fmap hush . sendM . info m . (^.. each . field @"name") $ toList ps
   let json = map (toStrict . toLazyText . encodePrettyToTextBuilder) infos
   sendM $ traverse_ T.putStrLn json
 
