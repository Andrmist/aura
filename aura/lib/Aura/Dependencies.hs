{-# LANGUAGE DataKinds        #-}
{-# LANGUAGE DeriveGeneric    #-}
{-# LANGUAGE FlexibleContexts #-}
{-# LANGUAGE LambdaCase       #-}
{-# LANGUAGE MonoLocalBinds   #-}
{-# LANGUAGE MultiWayIf       #-}
{-# LANGUAGE PatternSynonyms  #-}
{-# LANGUAGE RankNTypes       #-}
{-# LANGUAGE TupleSections    #-}
{-# LANGUAGE TypeApplications #-}

-- |
-- Module    : Aura.Dependencies
-- Copyright : (c) Colin Woodbury, 2012 - 2019
-- License   : GPL3
-- Maintainer: Colin Woodbury <colin@fosskers.ca>
--
-- Library for handling package dependencies and version conflicts.

module Aura.Dependencies ( resolveDeps ) where

import           Algebra.Graph.AdjacencyMap
import           Algebra.Graph.AdjacencyMap.Algorithm (scc)
import qualified Algebra.Graph.NonEmpty.AdjacencyMap as NAM
import           Algebra.Graph.ToGraph (isAcyclic)
import           Aura.Core
import           Aura.Languages
import           Aura.Settings
import           Aura.Types
import           Aura.Utils (maybe')
import           BasePrelude
import           Control.Error.Util (note)
<<<<<<< HEAD
import           Control.Monad.Freer
import           Control.Monad.Freer.Error
import           Control.Monad.Freer.Reader
=======
import           Control.Effect (Carrier, Member)
import           Control.Effect.Error (Error, throwError)
import           Control.Effect.Lift (Lift, sendM)
import           Control.Effect.Reader (Reader, asks)
import           Control.Scheduler hiding (traverse_)
>>>>>>> 99683911
import           Data.Generics.Product (field)
import qualified Data.List.NonEmpty as NEL
import           Data.Map.Strict (Map)
import qualified Data.Map.Strict as M
import           Data.Or (elimOr)
import           Data.Semigroup.Foldable (foldMap1)
import           Data.Set (Set)
import qualified Data.Set as S
import           Data.Set.NonEmpty (pattern IsEmpty, pattern IsNonEmpty, NESet)
import qualified Data.Set.NonEmpty as NES
import qualified Data.Text as T
import           Data.Versions
import           Lens.Micro
import           UnliftIO.Exception (catchAny, throwString)

---

-- | The results of dependency resolution.
data Resolution = Resolution
  { toInstall :: Map PkgName Package
  , satisfied :: Set PkgName }
  deriving (Generic)

-- | Given some `Package`s, determine its full dependency graph.
-- The graph is collapsed into layers of packages which are not
-- interdependent, and thus can be built and installed as a group.
--
-- Deeper layers of the result list (generally) depend on the previous layers.
resolveDeps :: (Carrier sig m, Member (Reader Env) sig, Member (Error Failure) sig, Member (Lift IO) sig) =>
  Repository -> NESet Package -> m (NonEmpty (NESet Package))
resolveDeps repo ps = do
  ss <- asks settings
<<<<<<< HEAD
  Resolution m s <- liftMaybeM (Failure connectionFailure_1) $
    (Just <$> resolveDeps' ss repo ps) `catchAny` (const $ pure Nothing)
  unless (length ps == length m) $ send (putStr "\n")
=======
  tv <- sendM $ newTVarIO M.empty
  ts <- sendM $ newTVarIO S.empty
  liftMaybeM (Failure connectionFailure_1) . sendM $
    (Just <$> resolveDeps' ss repo tv ts ps) `catchAny` (const $ pure Nothing)
  m  <- sendM $ readTVarIO tv
  s  <- sendM $ readTVarIO ts
  unless (length ps == length m) $ sendM (putStr "\n")
>>>>>>> 99683911
  let de = conflicts ss m s
  unless (null de) . throwError . Failure $ missingPkg_2 de
  either throwError pure $ sortInstall m

-- | Solve dependencies for a set of `Package`s assumed to not be
-- installed/satisfied.
resolveDeps' :: Settings -> Repository -> NESet Package -> IO Resolution
resolveDeps' ss repo ps = resolve (Resolution mempty mempty) ps
  where
    -- | Only searches for packages that we haven't checked yet.
    resolve :: Resolution -> NESet Package -> IO Resolution
    resolve r@(Resolution m _) xs = maybe' (pure r) (NES.nonEmptySet goods) $ \goods' -> do
      let m' = M.fromList (map (pname &&& id) $ toList goods')
          r' = r & field @"toInstall" %~ (<> m')
      elimOr (const $ pure r') (const $ satisfy r') (satisfy r') $ dividePkgs goods'
      where
        goods :: Set Package
        goods = NES.filter (\p -> not $ pname p `M.member` m) xs

    -- | All dependencies from all potential `Buildable`s.
    allDeps :: NESet Buildable -> Set Dep
    allDeps = foldMap1 (S.fromList . (^.. field @"deps" . each))

    -- | Deps which are not yet queued for install.
    freshDeps :: Resolution -> Set Dep -> Set Dep
    freshDeps (Resolution m s) = S.filter f
      where
        f :: Dep -> Bool
        f d = let n = d ^. field @"name" in not $ M.member n m || S.member n s

    -- | Consider only "unsatisfied" deps.
    satisfy :: Resolution -> NESet Buildable -> IO Resolution
    satisfy r bs = maybe' (pure r) (NES.nonEmptySet . freshDeps r $ allDeps bs) $
      areSatisfied >=> elimOr (lookups r) (\uns sat -> lookups (r' sat) uns) (pure . r')
      where
        r' :: Satisfied -> Resolution
        r' (Satisfied sat) = r & field @"satisfied" %~ (<> f sat)

        f :: NESet Dep -> Set PkgName
        f = S.map (^. field @"name") . NES.toSet

    -- TODO What about if `repoLookup` reports deps that don't exist?
    -- i.e. the left-hand side of the tuple.
    -- | Lookup unsatisfied deps and recurse the entire lookup process.
    lookups :: Resolution -> Unsatisfied -> IO Resolution
    lookups r (Unsatisfied ds) = do
      let names = NES.map (^. field @"name") ds
      repoLookup repo ss names >>= \case
        Nothing -> throwString "AUR Connection Error"
        Just (_, IsEmpty) -> throwString "Non-existant deps"
        Just (_, IsNonEmpty goods) -> resolve r goods

conflicts :: Settings -> Map PkgName Package -> Set PkgName -> [DepError]
conflicts ss m s = foldMap f m
  where
    pm :: Map PkgName Package
    pm = M.fromList $ foldr (\p acc -> (pprov p ^. field @"provides", p) : acc) [] m

    f :: Package -> [DepError]
    f (FromRepo _) = []
    f (FromAUR b)  = flip mapMaybe (b ^. field @"deps") $ \d ->
      let dn = d ^. field @"name"
      -- Don't do conflict checks for deps which are known to be satisfied on
      -- the system.
      in if | S.member dn s -> Nothing
            | otherwise     -> case M.lookup dn m <|> M.lookup dn pm of
                                Nothing -> Just $ NonExistant dn
                                Just p  -> realPkgConflicts ss (b ^. field @"name") p d

sortInstall :: Map PkgName Package -> Either Failure (NonEmpty (NESet Package))
sortInstall m = case cycles depGraph of
  [] -> note (Failure missingPkg_3) . NEL.nonEmpty . mapMaybe NES.nonEmptySet $ batch depGraph
  cs -> Left . Failure . missingPkg_4 $ map (NEL.map pname . NAM.vertexList1) cs
  where f (FromRepo _)  = []
        f p@(FromAUR b) = mapMaybe (\d -> fmap (p,) $ (d ^. field @"name") `M.lookup` m) $ b ^. field @"deps" -- TODO handle "provides"?
        depGraph  = overlay connected singles
        elems     = M.elems m
        connected = edges $ foldMap f elems
        singles   = overlays $ map vertex elems

cycles :: Ord a => AdjacencyMap a -> [NAM.AdjacencyMap a]
cycles = filter (not . isAcyclic) . vertexList . scc

-- | Find the vertices that have no dependencies.
-- O(n) complexity.
leaves :: Ord a => AdjacencyMap a -> Set a
leaves x = S.filter (null . flip postSet x) $ vertexSet x

-- | Split a graph into batches of mutually independent vertices.
-- Probably O(m * n * log(n)) complexity.
batch :: Ord a => AdjacencyMap a -> [Set a]
batch g | isEmpty g = []
        | otherwise = ls : batch (induce (`S.notMember` ls) g)
  where ls = leaves g

-- | Questions to be answered in conflict checks:
-- 1. Is the package ignored in `pacman.conf`?
-- 2. Is the version requested different from the one provided by
--    the most recent version?
realPkgConflicts :: Settings -> PkgName -> Package -> Dep -> Maybe DepError
realPkgConflicts ss parent pkg dep
    | pn `elem` toIgnore              = Just $ Ignored failMsg1
    | isVersionConflict reqVer curVer = Just $ VerConflict failMsg2
    | otherwise                       = Nothing
    where pn       = pname pkg
          curVer   = pver pkg & release .~ []
          reqVer   = (dep ^. field @"demand") & _VersionDemand . release .~ []
          lang     = langOf ss
          toIgnore = ignoresOf ss
          failMsg1 = getRealPkgConflicts_2 pn lang
          failMsg2 = getRealPkgConflicts_1 parent pn (prettyV curVer) (T.pack $ show reqVer) lang

-- | Compares a (r)equested version number with a (c)urrent up-to-date one.
-- The `MustBe` case uses regexes. A dependency demanding version 7.4
-- SHOULD match as `okay` against version 7.4, 7.4.0.1, or even 7.4.0.1-2.
isVersionConflict :: VersionDemand -> Versioning -> Bool
isVersionConflict Anything _     = False
isVersionConflict (LessThan r) c = c >= r
isVersionConflict (MoreThan r) c = c <= r
isVersionConflict (MustBe   r) c = c /= r
isVersionConflict (AtLeast  r) c = c < r<|MERGE_RESOLUTION|>--- conflicted
+++ resolved
@@ -29,18 +29,11 @@
 import           Aura.Types
 import           Aura.Utils (maybe')
 import           BasePrelude
-import           Control.Error.Util (note)
-<<<<<<< HEAD
-import           Control.Monad.Freer
-import           Control.Monad.Freer.Error
-import           Control.Monad.Freer.Reader
-=======
 import           Control.Effect (Carrier, Member)
 import           Control.Effect.Error (Error, throwError)
 import           Control.Effect.Lift (Lift, sendM)
 import           Control.Effect.Reader (Reader, asks)
-import           Control.Scheduler hiding (traverse_)
->>>>>>> 99683911
+import           Control.Error.Util (note)
 import           Data.Generics.Product (field)
 import qualified Data.List.NonEmpty as NEL
 import           Data.Map.Strict (Map)
@@ -73,19 +66,9 @@
   Repository -> NESet Package -> m (NonEmpty (NESet Package))
 resolveDeps repo ps = do
   ss <- asks settings
-<<<<<<< HEAD
-  Resolution m s <- liftMaybeM (Failure connectionFailure_1) $
+  Resolution m s <- liftMaybeM (Failure connectionFailure_1) . sendM $
     (Just <$> resolveDeps' ss repo ps) `catchAny` (const $ pure Nothing)
-  unless (length ps == length m) $ send (putStr "\n")
-=======
-  tv <- sendM $ newTVarIO M.empty
-  ts <- sendM $ newTVarIO S.empty
-  liftMaybeM (Failure connectionFailure_1) . sendM $
-    (Just <$> resolveDeps' ss repo tv ts ps) `catchAny` (const $ pure Nothing)
-  m  <- sendM $ readTVarIO tv
-  s  <- sendM $ readTVarIO ts
   unless (length ps == length m) $ sendM (putStr "\n")
->>>>>>> 99683911
   let de = conflicts ss m s
   unless (null de) . throwError . Failure $ missingPkg_2 de
   either throwError pure $ sortInstall m
