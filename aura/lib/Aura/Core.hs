--- conflicted
+++ resolved
@@ -50,29 +50,17 @@
 import           Data.Generics.Product (field)
 import           Data.List.NonEmpty (NonEmpty)
 import qualified Data.List.NonEmpty as NEL
-<<<<<<< HEAD
-import           Data.Or (Or(..))
-=======
-import           Data.Map.Strict (Map)
-import           Data.Semigroup
-import           Data.Set (Set)
-import qualified Data.Set as S
->>>>>>> 98ae5f79
 import           Data.Set.NonEmpty (NESet)
 import qualified Data.Set.NonEmpty as NES
 import           Data.Text.Prettyprint.Doc
 import           Data.Text.Prettyprint.Doc.Render.Terminal
-<<<<<<< HEAD
+import           Data.These (These(..))
+import           Lens.Micro ((^.))
 import           RIO hiding (Reader, asks, (<>))
 import qualified RIO.ByteString as B
 import           RIO.List (unzip)
 import qualified RIO.Set as S
 import qualified RIO.Text as T
-=======
-import           Data.These (These(..))
-import           Lens.Micro ((^.))
-import           Lens.Micro.Extras (view)
->>>>>>> 98ae5f79
 import           System.Path.IO (doesFileExist)
 
 ---
