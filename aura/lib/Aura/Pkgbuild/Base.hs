{-# LANGUAGE OverloadedStrings #-}

-- |
-- Module    : Aura.Pkgbuild.Base
-- Copyright : (c) Colin Woodbury, 2012 - 2020
-- License   : GPL3
-- Maintainer: Colin Woodbury <colin@fosskers.ca>

module Aura.Pkgbuild.Base
  ( -- * Paths
    pkgbuildCache
  , pkgbuildPath
  ) where

import           Aura.Types
<<<<<<< HEAD
import qualified RIO.Text as T
import           System.Path
=======
import qualified Data.Text as T
import           System.Path
    (Absolute, FileExt(..), Path, fromAbsoluteFilePath, fromUnrootedFilePath,
    (<.>), (</>))
>>>>>>> 98ae5f79

---

-- | The default location: \/var\/cache\/aura\/pkgbuilds\/
pkgbuildCache :: Path Absolute
pkgbuildCache = fromAbsoluteFilePath "/var/cache/aura/pkgbuilds/"

-- | The expected path to a stored PKGBUILD, given some package name.
pkgbuildPath :: PkgName -> Path Absolute
pkgbuildPath (PkgName p) = pkgbuildCache </> fromUnrootedFilePath (T.unpack p) <.> FileExt "pb"<|MERGE_RESOLUTION|>--- conflicted
+++ resolved
@@ -13,15 +13,8 @@
   ) where
 
 import           Aura.Types
-<<<<<<< HEAD
 import qualified RIO.Text as T
 import           System.Path
-=======
-import qualified Data.Text as T
-import           System.Path
-    (Absolute, FileExt(..), Path, fromAbsoluteFilePath, fromUnrootedFilePath,
-    (<.>), (</>))
->>>>>>> 98ae5f79
 
 ---
 
