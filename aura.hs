{-# LANGUAGE TupleSections #-}

{-

Copyright 2012, 2013 Colin Woodbury <colingw@gmail.com>

This file is part of Aura.

Aura is free s

             oftwar
        e:youcanredist
     ributeitand/ormodify
    itunderthetermsoftheGN
   UGeneralPublicLicenseasp
  ublishedbytheFreeSoftw
 areFoundation,either     ver        sio        n3o        fth
 eLicense,or(atyou       ropti      on)an      ylate      rvers
ion.Auraisdistr         ibutedi    nthehop    ethatit    willbeu
 seful,butWITHOUTA       NYWAR      RANTY      ;with      outev
 entheimpliedwarranty     ofM        ERC        HAN        TAB
  ILITYorFITNESSFORAPART
   ICULARPURPOSE.SeetheGNUG
    eneralPublicLicensefor
     moredetails.Youshoul
        dhavereceiveda
             copyof

the GNU General Public License
along with Aura.  If not, see <http://www.gnu.org/licenses/>.

-}

import System.Environment (getArgs)
import Control.Monad      (unless)
import System.Exit        (exitSuccess, exitFailure)
import Data.List          (nub, sort, intercalate)

import Aura.Colour.Text (yellow)
import Aura.Shell       (shellCmd)
import Aura.Settings.Enable
import Aura.Settings.Base
import Aura.Monad.Aura
import Aura.Languages
import Aura.Pacman
import Aura.Flags
import Aura.Utils
import Aura.Core
import Aura.Logo

import Utilities (replaceByPatt)
import Shell     (showCursor, hideCursor)

import Aura.Commands.A as A
import Aura.Commands.B as B
import Aura.Commands.C as C
import Aura.Commands.L as L
import Aura.Commands.M as M
import Aura.Commands.O as O

---

type UserInput = ([Flag],[String],[String])

auraVersion :: String
<<<<<<< HEAD
auraVersion = "1.1.6.3"
=======
auraVersion = "1.2.0.0"
>>>>>>> fa796a5e

main :: IO a
main = getArgs >>= prepSettings . processFlags >>= execute >>= exit

processFlags :: [String] -> (UserInput,Maybe Language)
processFlags args = ((flags,nub input,pacOpts'),language)
    where (language,rest) = parseLanguageFlag args
          (flags,input,pacOpts) = parseFlags language rest
          pacOpts' = nub $ pacOpts ++ reconvertFlags flags dualFlagMap

-- | Set the local environment.
prepSettings :: (UserInput,Maybe Language) -> IO (UserInput,Settings)
<<<<<<< HEAD
prepSettings (ui,lang) = (ui,) `liftM` getSettings lang ui
=======
prepSettings (ui,lang) = (,) ui `fmap` getSettings lang ui
>>>>>>> fa796a5e

-- | Hand user input to the Aura Monad and run it.
execute :: (UserInput,Settings) -> IO (Either AuraError ())
execute ((flags,input,pacOpts),ss) = do
  let flags' = filterSettingsFlags flags
  unless (Debug `notElem` flags) $ debugOutput ss
  runAura (executeOpts (flags',input,pacOpts)) ss

exit :: Either AuraError () -> IO a
exit (Left e)  = putStrLn (getErrorMsg e) >> exitFailure
exit (Right _) = exitSuccess

-- | After determining what Flag was given, dispatches a function.
-- The `flags` must be sorted to guarantee the pattern matching
-- below will work properly.
-- If no matches on Aura flags are found, the flags are assumed to be
-- pacman's.
executeOpts :: UserInput -> Aura ()
executeOpts ([],_,[]) = executeOpts ([Help],[],[])
executeOpts (flags,input,pacOpts) =
  case sort flags of
    (AURInstall:fs) ->
        case fs of
          []             -> trueRoot (sudo $ A.install pacOpts input)
          [Upgrade]      -> trueRoot (sudo $ A.upgradeAURPkgs pacOpts input)
          [Info]         -> A.aurPkgInfo input
          [Search]       -> A.aurSearch input
          [ViewDeps]     -> A.displayPkgDeps input
          [Download]     -> A.downloadTarballs input
          [GetPkgbuild]  -> A.displayPkgbuild input
          (Refresh:fs')  -> sudo $ syncAndContinue (fs',input,pacOpts)
          badFlags       -> scoldAndFail executeOpts_1
    (ABSInstall:fs) ->
        case fs of
          []             -> trueRoot (sudo $ M.install pacOpts input)
          [Search]       -> M.absSearch input
          [Info]         -> M.absInfo input
          [Clean]        -> sudo M.cleanABSTree
          [ViewDeps]     -> M.displayPkgDeps input
          [GetPkgbuild]  -> M.displayPkgbuild input
          (Refresh:fs')  -> sudo $ syncABSAndContinue (fs',input,pacOpts)
          badFlags       -> scoldAndFail executeOpts_1
    (SaveState:fs) ->
        case fs of
          []             -> sudo B.saveState
          [Clean]        -> sudo $ B.cleanStates input
          [RestoreState] -> sudo B.restoreState
          badFlags       -> scoldAndFail executeOpts_1
    (Cache:fs) ->
        case fs of
          []             -> sudo $ C.downgradePackages input
          [Clean]        -> sudo $ C.cleanCache input
          [Search]       -> C.searchCache input
          [CacheBackup]  -> sudo $ C.backupCache input
          badFlags       -> scoldAndFail executeOpts_1
    (LogFile:fs) ->
        case fs of
          []       -> ask >>= L.viewLogFile . logFilePathOf
          [Search] -> L.searchLogFile input
          [Info]   -> L.logInfoOnPkg input
          badFlags -> scoldAndFail executeOpts_1
    (Orphans:fs) ->
        case fs of
          []        -> O.displayOrphans input
          [Abandon] -> sudo $ getOrphans >>= flip removePkgs pacOpts
          badFlags  -> scoldAndFail executeOpts_1
    [ViewConf]  -> viewConfFile
    [Languages] -> displayOutputLanguages
    [Help]      -> printHelpMsg pacOpts
    [Version]   -> getVersionInfo >>= animateVersionMsg
    pacmanFlags -> catch (pacman $ pacOpts ++ hijackedFlags ++ input)
                      pacmanFailure
    where hijackedFlags = reconvertFlags flags hijackedFlagMap

-- | `-y` was included with `-A`. Sync database before continuing.
syncAndContinue :: UserInput -> Aura ()
syncAndContinue (flags,input,pacOpts) =
  syncDatabase pacOpts >> executeOpts (AURInstall:flags,input,pacOpts)

-- | `-y` was included with `-M`. Sync local ABS tree before continuing.
syncABSAndContinue :: UserInput -> Aura ()
syncABSAndContinue (flags,input,pacOpts) =
  M.absSync >> executeOpts (ABSInstall:flags,input,pacOpts)

----------
-- GENERAL
----------
viewConfFile :: Aura ()
viewConfFile = shellCmd "less" [pacmanConfFile]

displayOutputLanguages :: Aura ()
displayOutputLanguages = do
  notify displayOutputLanguages_1
  liftIO $ mapM_ print allLanguages

printHelpMsg :: [String] -> Aura ()
printHelpMsg [] = ask >>= \ss -> do
  pacmanHelp <- getPacmanHelpMsg
  liftIO . putStrLn . getHelpMsg ss $ pacmanHelp
printHelpMsg pacOpts = pacman $ pacOpts ++ ["-h"]

getHelpMsg :: Settings -> [String] -> String
getHelpMsg settings pacmanHelpMsg = intercalate "\n" allMessages
    where lang = langOf settings
          allMessages   = [replacedLines, auraOperMsg lang, manpageMsg lang]
          replacedLines = unlines $ map (replaceByPatt patterns) pacmanHelpMsg
          colouredMsg   = yellow $ inheritedOperTitle lang
          patterns      = [("pacman","aura"), ("operations",colouredMsg)]

-- | Animated version message.
animateVersionMsg :: [String] -> Aura ()
animateVersionMsg verMsg = ask >>= \ss -> liftIO $ do
  hideCursor
  mapM_ (putStrLn . padString verMsgPad) verMsg  -- Version message
  raiseCursorBy 7  -- Initial reraising of the cursor.
  drawPills 3
  mapM_ putStrLn $ renderPacmanHead 0 Open  -- Initial rendering of head.
  raiseCursorBy 4
  takeABite 0  -- Initial bite animation.
  mapM_ pillEating pillsAndWidths
  clearGrid
  version ss
  showCursor
    where pillEating (p,w) = clearGrid >> drawPills p >> takeABite w
          pillsAndWidths   = [(2,5),(1,10),(0,15)]

version :: Settings -> IO ()
version ss = do
  putStrLn auraLogo
  putStrLn $ "AURA Version " ++ auraVersion
  putStrLn " by Colin Woodbury\n"
  mapM_ putStrLn . translatorMsg . langOf $ ss<|MERGE_RESOLUTION|>--- conflicted
+++ resolved
@@ -63,11 +63,7 @@
 type UserInput = ([Flag],[String],[String])
 
 auraVersion :: String
-<<<<<<< HEAD
-auraVersion = "1.1.6.3"
-=======
 auraVersion = "1.2.0.0"
->>>>>>> fa796a5e
 
 main :: IO a
 main = getArgs >>= prepSettings . processFlags >>= execute >>= exit
@@ -80,11 +76,7 @@
 
 -- | Set the local environment.
 prepSettings :: (UserInput,Maybe Language) -> IO (UserInput,Settings)
-<<<<<<< HEAD
-prepSettings (ui,lang) = (ui,) `liftM` getSettings lang ui
-=======
-prepSettings (ui,lang) = (,) ui `fmap` getSettings lang ui
->>>>>>> fa796a5e
+prepSettings (ui,lang) = (ui,) `fmap` getSettings lang ui
 
 -- | Hand user input to the Aura Monad and run it.
 execute :: (UserInput,Settings) -> IO (Either AuraError ())
