--- conflicted
+++ resolved
@@ -21,23 +21,18 @@
 translatorsAndLangs = zip allLanguages translators
 
 translators :: [[String]]
-translators = [ [ "Aura Translators:"
+translators = [ [ "Aura Translators:"  --English
                 , " Chris \"Kwpolska\" Warrick (Polish)"
                 , " Denis Kasak (Croatian)" ]
-              , [ "Auraの翻訳者："
+              , [ "Auraの翻訳者："  -- Japanese
                 , "クリッス \"Kwpolska\" ヲーリック（ポーランド語）"
                 , "デニス・カサック（クロアチア語）" ]
-              , [ "Tłumacze Aury:"
+              , [ "Tłumacze Aury:"  -- Polish
                 , " Chris \"Kwpolska\" Warrick (polski)"
-<<<<<<< HEAD
                 , " Denis Kasak (chorwacki)" ]
-              , [ "" ] ]  -- Needs Croatian translation!
-=======
-                , " Denis Kasak (Croatian)" ]
-              , [ "Aura Prevoditelji:"
+              , [ "Aura Prevoditelji:"  -- Croatian
                 , " Chris \"Kwpolska\" Warrick (poljski)"
                 , " Denis Kasak (hrvatski)" ] ]
->>>>>>> 1c243f2f
 
 allLanguages :: [Language]
 allLanguages = [English ..]
@@ -291,13 +286,8 @@
 reportPkgsToUpgradeMsg1 :: Language -> String
 reportPkgsToUpgradeMsg1 English  = "AUR Packages to upgrade:"
 reportPkgsToUpgradeMsg1 Japanese = "アップグレードするAURパッケージ："
-<<<<<<< HEAD
 reportPkgsToUpgradeMsg1 Polish   = "Pakiety z AUR do zaktualizowania:"
-reportPkgsToUpgradeMsg1 Croatian = reportPkgsToUpgradeMsg1 English
-=======
-reportPkgsToUpgradeMsg1 Polish   = reportPkgsToUpgradeMsg1 English
 reportPkgsToUpgradeMsg1 Croatian = "AUR paketi za nadograditi:"
->>>>>>> 1c243f2f
 
 reportBadDowngradePkgsMsg1 :: Language -> String
 reportBadDowngradePkgsMsg1 English  =
